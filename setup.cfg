--- conflicted
+++ resolved
@@ -1,21 +1,13 @@
 [metadata]
 name = pyNeuroML
-<<<<<<< HEAD
 version = 1.0.9
-=======
-version = 1.0.8
->>>>>>> 2c5669d2
 author = Padraig Gleeson
 author_email = p.gleeson@gmail.com
 url = https://github.com/NeuroML/pyNeuroML
 license = LGPL-3.0-only
 description = Python utilities for NeuroML
-<<<<<<< HEAD
-long_description = file: README.md, LICENSE.lesser
-=======
 long_description = file: README.md
 long_description_content_type = text/markdown
->>>>>>> 2c5669d2
 classifiers=
     Intended Audience :: Science/Research
     License :: OSI Approved :: GNU Lesser General Public License v3 (LGPLv3)
@@ -40,10 +32,6 @@
     typing; python_version<"3.5"
     lxml
     pandas
-<<<<<<< HEAD
-    plotly
-=======
->>>>>>> 2c5669d2
     argparse
 
 packages = find:
@@ -103,12 +91,9 @@
     vispy
     pyqt5
 
-<<<<<<< HEAD
-=======
 plotly =
     plotly
 
->>>>>>> 2c5669d2
 all =
     pyNeuroML[neuron]
     pyNeuroML[brian]
@@ -119,10 +104,7 @@
     pyNeuroML[analysis]
     pyNeuroML[tune]
     pyNeuroML[vispy]
-<<<<<<< HEAD
-=======
     pyNeuroML[plotly]
->>>>>>> 2c5669d2
 
 dev =
     pyNeuroML[all]
@@ -133,10 +115,7 @@
     pytest
     pytest-cov
     kaleido
-<<<<<<< HEAD
-=======
     pre-commit
->>>>>>> 2c5669d2
 
 experimental =
     pyNeuroML[dev]
