[metadata]
name = pyNeuroML
version = 1.3.2
author = Padraig Gleeson
author_email = p.gleeson@gmail.com
url = https://github.com/NeuroML/pyNeuroML
license = LGPL-3.0-only
description = Python utilities for NeuroML
long_description = file: README.md
long_description_content_type = text/markdown
classifiers=
    Intended Audience :: Science/Research
    License :: OSI Approved :: GNU Lesser General Public License v3 (LGPLv3)
    Natural Language :: English
    Operating System :: OS Independent
    Programming Language :: Python :: 3.8
    Programming Language :: Python :: 3.9
    Programming Language :: Python :: 3.10
    Programming Language :: Python :: 3.11
    Programming Language :: Python :: 3.12
    Topic :: Scientific/Engineering

[options]
install_requires =
    pylems>=0.6.4
    airspeed>=0.5.5
    neuromllite>=0.5.7
    libNeuroML>=0.5.5
    matplotlib
    matplotlib-scalebar
    progressbar2
    graphviz
    typing; python_version<"3.5"
    lxml
    numpy<2.0.0
    sympy
    ppft[dill]

packages = find:

[options.packages.find]
where = .
include = pyneuroml*

[options.entry_points]
console_scripts =
    pynml                 = pyneuroml.pynml:main
    pynml-archive         = pyneuroml.archive:main
    pynml-channelanalysis = pyneuroml.analysis.NML2ChannelAnalysis:main
    pynml-modchananalysis = pyneuroml.neuron.analysis.HHanalyse:main
    pynml-povray          = pyneuroml.povray.NeuroML2ToPOVRay:main
    pynml-tune            = pyneuroml.tune.NeuroMLTuner:main
    pynml-summary         = pyneuroml.utils.info:summary
    pynml-plotspikes      = pyneuroml.plot.PlotSpikes:main
    pynml-plotmorph       = pyneuroml.plot.PlotMorphology:main
    pynml-channelml2nml   = pyneuroml.channelml:main
    pynml-plotchan        = pyneuroml.analysis.ChannelDensityPlot:channel_density_plotter_cli
    pynml-plottimeseries  = pyneuroml.plot.PlotTimeSeries:_time_series_plotter_main
    pynml-sonata          = neuromllite.SonataReader:main
    pynml-xpp             = pyneuroml.xppaut:main

[options.package_data]
* =
        lib/*.jar
        *.xml
        *.html
        *.md
        *.xsl
        *.hoc
        TEMPLATE.channel.nml

[options.extras_require]
neuron =
    NEURON
    pyyaml

brian =
    Brian2

netpyne =
    netpyne

povray =
    opencv-python

hdf5 =
    tables

analysis =
    pyelectro
    sympy

tune =
    neurotune>=0.2.6

vispy-common =
    vispy>=0.13.0
    scipy
    pyopengl
<<<<<<< HEAD
    PyOpenGL-accelerate
    scikit-learn
=======
    PyOpenGL-accelerate; python_version<"3.12"
>>>>>>> 1477a0a4

vispy-qt5 =
    pyNeuroML[vispy-common]
    pyqt5

# default is qt6
vispy =
    pyNeuroML[vispy-common]
    pyqt6

plotly =
    plotly


nsg =
    pynsgr

annotations =
    rdflib

combine =
    python-libsbml
    python-libsedml
    pyNeuroML[annotations]
    pydantic
    requests-toolbelt

tellurium =
    tellurium

all =
    pyNeuroML[neuron]
    pyNeuroML[brian]
    pyNeuroML[netpyne]
    pyNeuroML[netpyne]
    pyNeuroML[povray]
    pyNeuroML[hdf5]
    pyNeuroML[analysis]
    pyNeuroML[tune]
    pyNeuroML[vispy]
    pyNeuroML[plotly]
    pyNeuroML[nsg]
    pyNeuroML[annotations]
    pyNeuroML[combine]
    pyNeuroML[tellurium]

dev =
    pyNeuroML[all]
    pytest
    pytest-cov
    pytest-xdist
    kaleido
    pre-commit


doc =
    pyNeuroML[all]
    sphinxcontrib-bibtex
    pydata-sphinx-theme

[flake8]
extend-ignore = E501, E502, F403, F405, W503, W504<|MERGE_RESOLUTION|>--- conflicted
+++ resolved
@@ -97,12 +97,8 @@
     vispy>=0.13.0
     scipy
     pyopengl
-<<<<<<< HEAD
-    PyOpenGL-accelerate
+    PyOpenGL-accelerate; python_version<"3.12"
     scikit-learn
-=======
-    PyOpenGL-accelerate; python_version<"3.12"
->>>>>>> 1477a0a4
 
 vispy-qt5 =
     pyNeuroML[vispy-common]
