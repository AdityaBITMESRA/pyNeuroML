#!/usr/bin/env python3
"""
The utils package contains various utility functions to aid users working with
PyNeuroML

Copyright 2023 NeuroML Contributors
"""
<<<<<<< HEAD
=======

>>>>>>> 13ae4216
import copy
import datetime
import logging
import math
<<<<<<< HEAD
import os
import random
import re
import string
import time
import typing
from pathlib import Path
=======
import re
import typing
>>>>>>> 13ae4216

import neuroml
import numpy
from neuroml.loaders import read_neuroml2_file

logger = logging.getLogger(__name__)
logger.setLevel(logging.INFO)


MAX_COLOUR = (255, 0, 0)  # type: typing.Tuple[int, int, int]
MIN_COLOUR = (255, 255, 0)  # type: typing.Tuple[int, int, int]


def extract_position_info(
    nml_model: neuroml.NeuroMLDocument, verbose: bool = False
) -> tuple:
    """Extract position information from a NeuroML model

    Returns a tuple of dictionaries:

    - cell_id_vs_cell: dict(cell id, cell object)
    - pop_id_vs_cell: dict(pop id, cell object)
    - positions: dict(pop id, dict(cell id, position in x, y, z))
    - pop_id_vs_color: dict(pop id, colour property)
    - pop_id_vs_radii: dict(pop id, radius property)

    :param nml_model: NeuroML2 model to extract position information from
    :type nml_model: NeuroMLDocument
    :param verbose: toggle function verbosity
    :type verbose: bool
    :returns: [cell id vs cell dict, pop id vs cell dict, positions dict, pop id vs colour dict, pop id vs radii dict]
    :rtype: tuple of dicts
    """

    nml_model_copy = copy.deepcopy(nml_model)

    # add any included cells to the main document
    for inc in nml_model_copy.includes:
        inc = read_neuroml2_file(inc.href)
        for acell in inc.cells:
            nml_model_copy.add(acell)

    cell_id_vs_cell = {}
    positions = {}
    pop_id_vs_cell = {}
    pop_id_vs_color = {}
    pop_id_vs_radii = {}

    cell_elements = []
    cell_elements.extend(nml_model_copy.cells)
    cell_elements.extend(nml_model_copy.cell2_ca_poolses)

    for cell in cell_elements:
        cell_id_vs_cell[cell.id] = cell

    if len(nml_model_copy.networks) > 0:
        popElements = nml_model_copy.networks[0].populations
    else:
        popElements = []
        net = neuroml.Network(id="x")
        nml_model_copy.networks.append(net)
        cell_str = ""
        for cell in cell_elements:
            pop = neuroml.Population(
                id="dummy_population_%s" % cell.id, size=1, component=cell.id
            )
            net.populations.append(pop)
            cell_str += cell.id + "__"
        net.id = cell_str[:-2]

        popElements = nml_model_copy.networks[0].populations

    for pop in popElements:
        name = pop.id
        celltype = pop.component
        instances = pop.instances

        if pop.component in cell_id_vs_cell.keys():
            pop_id_vs_cell[pop.id] = cell_id_vs_cell[pop.component]
        else:
            pop_id_vs_cell[pop.id] = None

        info = "Population: %s has %i positioned cells of type: %s" % (
            name,
            len(instances),
            celltype,
        )
        if verbose:
            print(info)

        colour = "b"
        substitute_radius = None

        props = []
        props.extend(pop.properties)
        """ TODO
        if pop.annotation:
            props.extend(pop.annotation.properties)"""

        for prop in props:
            # print(prop)
            if prop.tag == "color":
                color = prop.value
                color = (
                    float(color.split(" ")[0]),
                    float(color.split(" ")[1]),
                    float(color.split(" ")[2]),
                )

                pop_id_vs_color[pop.id] = color
                logger.debug(f"Colour determined to be: {color}")
            if prop.tag == "radius":
                substitute_radius = float(prop.value)
                pop_id_vs_radii[pop.id] = substitute_radius

        pop_positions = {}

        if len(instances) > 0:
            for instance in instances:
                location = instance.location
                id = int(instance.id)

                x = float(location.x)
                y = float(location.y)
                z = float(location.z)
                pop_positions[id] = (x, y, z)
        else:
            for id in range(pop.size):
                pop_positions[id] = (0, 0, 0)

        positions[name] = pop_positions

    return cell_id_vs_cell, pop_id_vs_cell, positions, pop_id_vs_color, pop_id_vs_radii


def convert_case(name):
    """Converts from camelCase to under_score"""
    s1 = re.sub("(.)([A-Z][a-z]+)", r"\1_\2", name)
    return re.sub("([a-z0-9])([A-Z])", r"\1_\2", s1).lower()


<<<<<<< HEAD
def get_files_generated_after(
    timestamp: float = time.time(),
    directory: str = ".",
    ignore_suffixes: typing.List[str] = ["xml", "nml"],
    include_suffixes: typing.List[str] = [],
) -> typing.List[str]:
    """Get files modified after provided time stamp in directory, excluding provided suffixes.

    Currently ignores directories.

    .. versionadded:: 1.0.9

    :param timestamp: time stamp to compare to
    :type timestamp: float
    :param directory: directory to list files of
    :type directory: str
    :param ignore_suffixes: file suffixes to ignore (none if empty)
    :type ignore_suffixes: str
    :param include_suffixes: file suffixes to include (all if empty)
    :type include_suffixes: str
    :returns: list of file names
    :rtype: list(str)

    """
    logger.debug(f"Timestamp is: {timestamp}")
    current_files = list(Path(directory).glob("*"))
    # only files, ignore directories
    current_files = [f for f in current_files if f.is_file()]
    files = []
    for file in current_files:
        excluded = False
        for sfx in ignore_suffixes:
            if file.name.endswith(sfx):
                excluded = True
                break

        # no need to proceed
        if excluded is True:
            continue

        included = False
        # if no suffixes, ignore this
        if len(include_suffixes) == 0:
            included = True
        else:
            for sfx in include_suffixes:
                if file.name.endswith(sfx):
                    included = True
                    break

        # no need to proceed
        if included is False:
            continue

        file_mtime = os.path.getmtime(file)
        if file_mtime > timestamp:
            files.append(file.name)

    return files
=======
def get_ion_color(ion: str) -> str:
    """Get colours for ions in hex format.

    Hard codes for na, k, ca, h. All others get a grey.

    :param ion: name of ion
    :type ion: str
    :returns: colour in hex
    :rtype: str
    """
    if ion.lower() == "na":
        col = "#1E90FF"
    elif ion.lower() == "k":
        col = "#CD5C5C"
    elif ion.lower() == "ca":
        col = "#8FBC8F"
    elif ion.lower() == "h":
        col = "#ffd9b3"
    else:
        col = "#A9A9A9"

    return col


def get_colour_hex(
    fract: float,
    min_colour: typing.Tuple[int, int, int] = MIN_COLOUR,
    max_colour: typing.Tuple[int, int, int] = MAX_COLOUR,
) -> str:
    """Get colour hex at fraction between `min_colour` and `max_colour`.

    :param fract: fraction between `min_colour` and `max_colour`
    :type fract: float between (0, 1)
    :param min_colour: lower colour tuple (R, G, B)
    :type min_colour: tuple
    :param max_colour: upper colour tuple (R, G, B)
    :type max_colour: tuple
    :returns: colour in hex representation
    :rtype: str
    """
    rgb = [hex(int(x + (y - x) * fract)) for x, y in zip(min_colour, max_colour)]
    col = "#"
    for c in rgb:
        col += c[2:4] if len(c) == 4 else "00"
    return col


def get_state_color(s: str) -> str:
    """Get colours for state variables.

    Hard codes for m, k, r, h, l, n, a, b, c, q, e, f, p, s, u.

    :param state: name of state
    :type state: str
    :returns: colour in hex format
    :rtype: str
    """
    col = "#000000"
    if s.startswith("m"):
        col = "#FF0000"
    if s.startswith("k"):
        col = "#FF0000"
    if s.startswith("r"):
        col = "#FF0000"
    if s.startswith("h"):
        col = "#00FF00"
    if s.startswith("l"):
        col = "#00FF00"
    if s.startswith("n"):
        col = "#0000FF"
    if s.startswith("a"):
        col = "#FF0000"
    if s.startswith("b"):
        col = "#00FF00"
    if s.startswith("c"):
        col = "#0000FF"
    if s.startswith("q"):
        col = "#FF00FF"
    if s.startswith("e"):
        col = "#00FFFF"
    if s.startswith("f"):
        col = "#DDDD00"
    if s.startswith("p"):
        col = "#880000"
    if s.startswith("s"):
        col = "#888800"
    if s.startswith("u"):
        col = "#880088"

    return col
>>>>>>> 13ae4216


def rotate_cell(
    cell: neuroml.Cell,
    x: float = 0,
    y: float = 0,
    z: float = 0,
    order: str = "xyz",
    relative_to_soma: bool = False,
) -> neuroml.Cell:
    """Return a new cell object rotated in the provided order along the
    provided angles (in radians) relative to the soma position.

    :param cell: cell object to rotate
    :type cell: neuroml.Cell
    :param x: angle to rotate around x axis, in radians
    :type x: float
    :param y: angle to rotate around y axis, in radians
    :type y: float
    :param z: angle to rotate around z axis, in radians
    :type z: float
    :param order: rotation order in terms of x, y,  and z
    :type order: str
    :param relative_to_soma: whether rotation is relative to soma
    :type relative_to_soma: bool
    :returns: new neuroml.Cell object
    :rtype: neuroml.Cell

    Derived from LFPy's implementation:
    https://github.com/LFPy/LFPy/blob/master/LFPy/cell.py#L1600
    """

    valid_orders = ["xyz", "yzx", "zxy", "xzy", "yxz", "zyx"]
    if order not in valid_orders:
        raise ValueError(f"order must be one of {valid_orders}")

    soma_seg_id = cell.get_morphology_root()
    soma_seg = cell.get_segment(soma_seg_id)
    cell_origin = numpy.array(
        [soma_seg.proximal.x, soma_seg.proximal.y, soma_seg.proximal.z]
    )
    newcell = copy.deepcopy(cell)
    print(f"Rotating {newcell.id} by {x}, {y}, {z}")

    # calculate rotations
    if x != 0:
        anglex = x
        rotation_x = numpy.array(
            [
                [1, 0, 0],
                [0, math.cos(anglex), -math.sin(anglex)],
                [0, math.sin(anglex), math.cos(anglex)],
            ]
        )
        logger.debug(f"x matrix is: {rotation_x}")

    if y != 0:
        angley = y
        rotation_y = numpy.array(
            [
                [math.cos(angley), 0, math.sin(angley)],
                [0, 1, 0],
                [-math.sin(angley), 0, math.cos(angley)],
            ]
        )
        logger.debug(f"y matrix is: {rotation_y}")

    if z != 0:
        anglez = z
        rotation_z = numpy.array(
            [
                [math.cos(anglez), -math.sin(anglez), 0],
                [math.sin(anglez), math.cos(anglez), 0],
                [0, 0, 1],
            ]
        )
        logger.debug(f"z matrix is: {rotation_z}")

    # rotate each segment
    for aseg in newcell.morphology.segments:
        prox = dist = numpy.array([])
        # may not have a proximal
        try:
            prox = numpy.array([aseg.proximal.x, aseg.proximal.y, aseg.proximal.z])
        except AttributeError:
            pass

        # must have distal
        dist = numpy.array([aseg.distal.x, aseg.distal.y, aseg.distal.z])

        if relative_to_soma:
            if prox.any():
                prox = prox - cell_origin
            dist = dist - cell_origin

        # rotate
        for axis in order:
            if axis == "x" and x != 0:
                if prox.any():
                    prox = numpy.dot(prox, rotation_x)
                dist = numpy.dot(dist, rotation_x)

            if axis == "y" and y != 0:
                if prox.any():
                    prox = numpy.dot(prox, rotation_y)
                dist = numpy.dot(dist, rotation_y)

            if axis == "z" and z != 0:
                if prox.any():
                    prox = numpy.dot(prox, rotation_z)
                dist = numpy.dot(dist, rotation_z)

        if relative_to_soma:
            if prox.any():
                prox = prox + cell_origin
            dist = dist + cell_origin

        if prox.any():
            aseg.proximal.x = prox[0]
            aseg.proximal.y = prox[1]
            aseg.proximal.z = prox[2]

        aseg.distal.x = dist[0]
        aseg.distal.y = dist[1]
        aseg.distal.z = dist[2]

        logger.debug(f"prox is: {aseg.proximal}")
        logger.debug(f"distal is: {aseg.distal}")

    return newcell


def get_pyneuroml_tempdir(rootdir: str = ".", prefix: str = "pyneuroml"):
    """Generate a pyneuroml directory name that can be used for various
    purposes.

    Default format: {rootdir}/{prefix}_{timestamp}_{6 random characters}

    :param rootdir: root directory where to create the new directory
    :type rootdir: str
    :param prefix: prefix for directory name
    :type prefix: str
    :returns: generated directory name
    :rtype: str

    """
    timestamp = datetime.datetime.now().strftime("%y%m%d%H%M%S")
    random_suffix = "".join(random.choices(string.ascii_uppercase + string.digits, k=6))
    tdir = rootdir + "/" + f"{prefix}_{timestamp}_{random_suffix}/"

    return tdir<|MERGE_RESOLUTION|>--- conflicted
+++ resolved
@@ -5,15 +5,10 @@
 
 Copyright 2023 NeuroML Contributors
 """
-<<<<<<< HEAD
-=======
-
->>>>>>> 13ae4216
 import copy
 import datetime
 import logging
 import math
-<<<<<<< HEAD
 import os
 import random
 import re
@@ -21,10 +16,6 @@
 import time
 import typing
 from pathlib import Path
-=======
-import re
-import typing
->>>>>>> 13ae4216
 
 import neuroml
 import numpy
@@ -166,7 +157,6 @@
     return re.sub("([a-z0-9])([A-Z])", r"\1_\2", s1).lower()
 
 
-<<<<<<< HEAD
 def get_files_generated_after(
     timestamp: float = time.time(),
     directory: str = ".",
@@ -226,7 +216,8 @@
             files.append(file.name)
 
     return files
-=======
+
+
 def get_ion_color(ion: str) -> str:
     """Get colours for ions in hex format.
 
@@ -317,7 +308,6 @@
         col = "#880088"
 
     return col
->>>>>>> 13ae4216
 
 
 def rotate_cell(
