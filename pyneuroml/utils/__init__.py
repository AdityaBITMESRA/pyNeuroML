--- conflicted
+++ resolved
@@ -328,18 +328,9 @@
         col = "#888800"
     elif s.startswith("u"):
         col = "#880088"
-<<<<<<< HEAD
     else:
         col = get_next_hex_color()
 
-=======
-
-    if "/" in s:  # e.g. for sub gates
-        from pyneuroml.utils.plot import get_next_hex_color
-
-        col = get_next_hex_color()
-
->>>>>>> feec41d2
     return col
 
 
