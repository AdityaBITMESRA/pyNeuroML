#!/usr/bin/env python3
"""
The utils package contains various utility functions to aid users working with
PyNeuroML

Copyright 2023 NeuroML Contributors
"""

<<<<<<< HEAD
import math
import copy
import logging
import re
import numpy
import neuroml
=======
import copy
import logging
import re
>>>>>>> ed637a1c

import neuroml
from neuroml.loaders import read_neuroml2_file

logger = logging.getLogger(__name__)
logger.setLevel(logging.INFO)


def extract_position_info(
    nml_model: neuroml.NeuroMLDocument, verbose: bool = False
) -> tuple:
    """Extract position information from a NeuroML model

    Returns a tuple of dictionaries:

    - cell_id_vs_cell: dict(cell id, cell object)
    - pop_id_vs_cell: dict(pop id, cell object)
    - positions: dict(pop id, dict(cell id, position in x, y, z))
    - pop_id_vs_color: dict(pop id, colour property)
    - pop_id_vs_radii: dict(pop id, radius property)

    :param nml_model: NeuroML2 model to extract position information from
    :type nml_model: NeuroMLDocument
    :param verbose: toggle function verbosity
    :type verbose: bool
    :returns: [cell id vs cell dict, pop id vs cell dict, positions dict, pop id vs colour dict, pop id vs radii dict]
    :rtype: tuple of dicts
    """

    nml_model_copy = copy.deepcopy(nml_model)

    # add any included cells to the main document
    for inc in nml_model_copy.includes:
        inc = read_neuroml2_file(inc.href)
        for acell in inc.cells:
            nml_model_copy.add(acell)

    cell_id_vs_cell = {}
    positions = {}
    pop_id_vs_cell = {}
    pop_id_vs_color = {}
    pop_id_vs_radii = {}

    cell_elements = []
    cell_elements.extend(nml_model_copy.cells)
    cell_elements.extend(nml_model_copy.cell2_ca_poolses)

    for cell in cell_elements:
        cell_id_vs_cell[cell.id] = cell

    if len(nml_model_copy.networks) > 0:
        popElements = nml_model_copy.networks[0].populations
    else:
        popElements = []
        net = neuroml.Network(id="x")
        nml_model_copy.networks.append(net)
        cell_str = ""
        for cell in cell_elements:
            pop = neuroml.Population(
                id="dummy_population_%s" % cell.id, size=1, component=cell.id
            )
            net.populations.append(pop)
            cell_str += cell.id + "__"
        net.id = cell_str[:-2]

        popElements = nml_model_copy.networks[0].populations

    for pop in popElements:
        name = pop.id
        celltype = pop.component
        instances = pop.instances

        if pop.component in cell_id_vs_cell.keys():
            pop_id_vs_cell[pop.id] = cell_id_vs_cell[pop.component]
        else:
            pop_id_vs_cell[pop.id] = None

        info = "Population: %s has %i positioned cells of type: %s" % (
            name,
            len(instances),
            celltype,
        )
        if verbose:
            print(info)

        colour = "b"
        substitute_radius = None

        props = []
        props.extend(pop.properties)
        """ TODO
        if pop.annotation:
            props.extend(pop.annotation.properties)"""

        for prop in props:
            # print(prop)
            if prop.tag == "color":
                color = prop.value
                color = (
                    float(color.split(" ")[0]),
                    float(color.split(" ")[1]),
                    float(color.split(" ")[2]),
                )

                pop_id_vs_color[pop.id] = color
                logger.debug(f"Colour determined to be: {color}")
            if prop.tag == "radius":
                substitute_radius = float(prop.value)
                pop_id_vs_radii[pop.id] = substitute_radius

        pop_positions = {}

        if len(instances) > 0:
            for instance in instances:
                location = instance.location
                id = int(instance.id)

                x = float(location.x)
                y = float(location.y)
                z = float(location.z)
                pop_positions[id] = (x, y, z)
        else:
            for id in range(pop.size):
                pop_positions[id] = (0, 0, 0)

        positions[name] = pop_positions

    return cell_id_vs_cell, pop_id_vs_cell, positions, pop_id_vs_color, pop_id_vs_radii


def convert_case(name):
    """Converts from camelCase to under_score"""
    s1 = re.sub("(.)([A-Z][a-z]+)", r"\1_\2", name)
    return re.sub("([a-z0-9])([A-Z])", r"\1_\2", s1).lower()


def rotate_cell(
    cell: neuroml.Cell,
    x: float = 0,
    y: float = 0,
    z: float = 0,
    order: str = "xyz",
    relative_to_soma: bool = False
) -> neuroml.Cell:
    """Return a new cell object rotated in the provided order along the
    provided angles (in radians) relative to the soma position.

    :param cell: cell object to rotate
    :type cell: neuroml.Cell
    :param x: angle to rotate around x axis, in radians
    :type x: float
    :param y: angle to rotate around y axis, in radians
    :type y: float
    :param z: angle to rotate around z axis, in radians
    :type z: float
    :param order: rotation order in terms of x, y,  and z
    :type order: str
    :param relative_to_soma: whether rotation is relative to soma
    :type relative_to_soma: bool
    :returns: new neuroml.Cell object
    :rtype: neuroml.Cell

    Derived from LFPy's implementation:
    https://github.com/LFPy/LFPy/blob/master/LFPy/cell.py#L1600
    """

    valid_orders = [
        "xyz", "yzx", "zxy", "xzy", "yxz", "zyx"
    ]
    if order not in valid_orders:
        raise ValueError(f"order must be one of {valid_orders}")

    soma_seg_id = cell.get_morphology_root()
    soma_seg = cell.get_segment(soma_seg_id)
    cell_origin = numpy.array([soma_seg.proximal.x, soma_seg.proximal.y, soma_seg.proximal.z])
    newcell = copy.deepcopy(cell)
    print(f"Rotating {newcell.id} by {x}, {y}, {z}")

    # calculate rotations
    if x != 0:
        anglex = x
        rotation_x = numpy.array([[1, 0, 0],
                                  [0, math.cos(anglex), -math.sin(anglex)],
                                  [0, math.sin(anglex), math.cos(anglex)]
                                  ])
        logger.debug(f"x matrix is: {rotation_x}")

    if y != 0:
        angley = y
        rotation_y = numpy.array([[math.cos(angley), 0, math.sin(angley)],
                                  [0, 1, 0],
                                  [-math.sin(angley), 0, math.cos(angley)]
                                  ])
        logger.debug(f"y matrix is: {rotation_y}")

    if z != 0:
        anglez = z
        rotation_z = numpy.array([[math.cos(anglez), -math.sin(anglez), 0],
                                  [math.sin(anglez), math.cos(anglez), 0],
                                  [0, 0, 1]
                                  ])
        logger.debug(f"z matrix is: {rotation_z}")

    # rotate each segment
    for aseg in newcell.morphology.segments:
        prox = dist = numpy.array([])
        # may not have a proximal
        try:
            prox = numpy.array([aseg.proximal.x, aseg.proximal.y, aseg.proximal.z])
        except AttributeError:
            pass

        # must have distal
        dist = numpy.array([aseg.distal.x, aseg.distal.y, aseg.distal.z])

        if relative_to_soma:
            if prox.any():
                prox = prox - cell_origin
            dist = dist - cell_origin

        # rotate
        for axis in order:
            if axis == 'x' and x != 0:
                if prox.any():
                    prox = numpy.dot(prox, rotation_x)
                dist = numpy.dot(dist, rotation_x)

            if axis == 'y' and y != 0:
                if prox.any():
                    prox = numpy.dot(prox, rotation_y)
                dist = numpy.dot(dist, rotation_y)

            if axis == 'z' and z != 0:
                if prox.any():
                    prox = numpy.dot(prox, rotation_z)
                dist = numpy.dot(dist, rotation_z)

        if relative_to_soma:
            if prox.any():
                prox = prox + cell_origin
            dist = dist + cell_origin

        if prox.any():
            aseg.proximal.x = prox[0]
            aseg.proximal.y = prox[1]
            aseg.proximal.z = prox[2]

        aseg.distal.x = dist[0]
        aseg.distal.y = dist[1]
        aseg.distal.z = dist[2]

        logger.debug(f"prox is: {aseg.proximal}")
        logger.debug(f"distal is: {aseg.distal}")

    return newcell<|MERGE_RESOLUTION|>--- conflicted
+++ resolved
@@ -5,19 +5,11 @@
 
 Copyright 2023 NeuroML Contributors
 """
-
-<<<<<<< HEAD
 import math
 import copy
 import logging
 import re
 import numpy
-import neuroml
-=======
-import copy
-import logging
-import re
->>>>>>> ed637a1c
 
 import neuroml
 from neuroml.loaders import read_neuroml2_file
